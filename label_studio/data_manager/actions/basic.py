--- conflicted
+++ resolved
@@ -41,16 +41,6 @@
     tasks_ids = list(queryset.values('id'))
     count = len(tasks_ids)
     tasks_ids_list = [task['id'] for task in tasks_ids]
-<<<<<<< HEAD
-    # signals to switch off
-    signals = [
-        (post_delete, update_is_labeled_after_removing_annotation, Annotation),
-        (post_delete, update_all_task_states_after_deleting_task, Task),
-        (pre_delete, remove_data_columns, Task),
-        (post_delete, remove_project_summary_annotations, Annotation)
-    ]
-=======
->>>>>>> 6b8ab4c7
 
     # delete all project tasks
     if count == project.tasks.count():
