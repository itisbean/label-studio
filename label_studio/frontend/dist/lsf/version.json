--- conflicted
+++ resolved
@@ -1,13 +1,6 @@
 {
-<<<<<<< HEAD
-  "message": "fix: DEV-2309: don't show the delete all region button when annotation is readonly",
-  "commit": "7673ec9412a3f098a93b6ae5efca076463783750",
-  "branch": "fb-dev-2309",
-  "date": "2022-06-10T20:53:25Z"
-=======
-  "message": "fix: DEV-2592: Bounding box is flickering during region creation",
-  "commit": "76ad1f6c00d1039bb01ef9f684b9696968383e63",
-  "branch": "fb-dev-2592",
-  "date": "2022-06-13T18:13:49Z"
->>>>>>> 453ae1fd
+  "message": "fix: DEV-2309: don't show the delete all region button when annotation is readonly (#707)",
+  "commit": "ed8a5904c689db026aefd3a0e3507204479cd7d4",
+  "branch": "master",
+  "date": "2022-06-14T18:08:14Z"
 }