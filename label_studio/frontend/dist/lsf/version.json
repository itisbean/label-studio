{
<<<<<<< HEAD
  "message": "fix: DEV-1598: Make tag type detection easier",
  "commit": "626ec4d42b084d59db9c7d55306050e910d8d45b",
  "branch": "fix/DEV-1598/empty-toname",
  "date": "2022-03-11T13:44:55Z"
=======
  "message": "fix: dev-1631: handle-open-polygon (#517)\n\n* if polygon is open on toolswitch close polygon\r\n\r\n* on tool change run handle tool change if available to delete unclosed polygons\r\n\r\n* Fix scenario when there's no area being drawn\r\n\r\n* Fix ctrl-z in tests\r\n\r\n* remove logging\r\n\r\n* close polygon if closeable else clear state\r\n\r\n* Try to revert image in tests\r\n\r\nCo-authored-by: Travis Clark <“travisjosephclark@gmail.com”>\r\nCo-authored-by: Nick Skriabin <nr@fenelon.ru>\r\nCo-authored-by: hlomzik <hlomzik@gmail.com>",
  "commit": "bb94464732239516c5a888b5efa91353293a8c72",
  "branch": "master",
  "date": "2022-03-21T18:05:13Z"
>>>>>>> 155880a8
}<|MERGE_RESOLUTION|>--- conflicted
+++ resolved
@@ -1,13 +1,6 @@
 {
-<<<<<<< HEAD
-  "message": "fix: DEV-1598: Make tag type detection easier",
-  "commit": "626ec4d42b084d59db9c7d55306050e910d8d45b",
+  "message": "fix: DEV-1598: Make fix work only for textarea",
+  "commit": "78aa5a5da7402e57657bd0dc4d2840b6e5b538b1",
   "branch": "fix/DEV-1598/empty-toname",
-  "date": "2022-03-11T13:44:55Z"
-=======
-  "message": "fix: dev-1631: handle-open-polygon (#517)\n\n* if polygon is open on toolswitch close polygon\r\n\r\n* on tool change run handle tool change if available to delete unclosed polygons\r\n\r\n* Fix scenario when there's no area being drawn\r\n\r\n* Fix ctrl-z in tests\r\n\r\n* remove logging\r\n\r\n* close polygon if closeable else clear state\r\n\r\n* Try to revert image in tests\r\n\r\nCo-authored-by: Travis Clark <“travisjosephclark@gmail.com”>\r\nCo-authored-by: Nick Skriabin <nr@fenelon.ru>\r\nCo-authored-by: hlomzik <hlomzik@gmail.com>",
-  "commit": "bb94464732239516c5a888b5efa91353293a8c72",
-  "branch": "master",
-  "date": "2022-03-21T18:05:13Z"
->>>>>>> 155880a8
+  "date": "2022-03-22T14:03:01Z"
 }