--- conflicted
+++ resolved
@@ -1,13 +1,6 @@
 {
-<<<<<<< HEAD
-  "message": "Refactor and add comments",
-  "commit": "9d87e388b8381986d8649f0efd0df59e5d658385",
+  "message": "Merge branch 'master' into fix/DEV-839/undo-problems",
+  "commit": "1b8f43ce5afb5d566dab62c33107f4a405301957",
   "branch": "fix/DEV-839/undo-problems",
-  "date": "2021-11-17T22:37:59Z"
-=======
-  "message": "[fix] keep label selected; order after ctrl+z (#358)\n\n- keep label selected if such setting selected even after region removal\r\n- restore correct order when you:\r\n  a. create region, press ctrl+z\r\n  b. delete region, press ctrl+shift+z\r\n\r\nCo-authored-by: Nick Skriabin <767890+nicholasrq@users.noreply.github.com>\r\nCo-authored-by: niklub <lubimov.nicolas@gmail.com>\r\nCo-authored-by: Max Tkachenko <makseq@gmail.com>",
-  "commit": "6494ffaf3cdaf5c2564371a66d809aa50ea3bda0",
-  "branch": "master",
-  "date": "2021-11-26T16:39:40Z"
->>>>>>> 6e8050bb
+  "date": "2021-11-29T08:17:43Z"
 }