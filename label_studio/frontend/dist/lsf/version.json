{
<<<<<<< HEAD
  "message": "Fix saving readonly results",
  "commit": "b91228f28f8ffe34215f1a7674bcce311cf802d3",
  "branch": "fix/dev-2001/export-readonly",
  "date": "2022-04-05T17:36:58Z"
=======
  "message": "fix: DEV-2348: don't scroll out TopBar (#611)",
  "commit": "50ddc7c8f7159d92a65919afc97e68d41e8d9b25",
  "branch": "master",
  "date": "2022-05-10T11:03:46Z"
>>>>>>> 6b9a7fb9
}<|MERGE_RESOLUTION|>--- conflicted
+++ resolved
@@ -1,13 +1,6 @@
 {
-<<<<<<< HEAD
-  "message": "Fix saving readonly results",
-  "commit": "b91228f28f8ffe34215f1a7674bcce311cf802d3",
+  "message": "Properly export readonly property",
+  "commit": "84be634588a768f8a9f938ec4c95d6becae933b3",
   "branch": "fix/dev-2001/export-readonly",
-  "date": "2022-04-05T17:36:58Z"
-=======
-  "message": "fix: DEV-2348: don't scroll out TopBar (#611)",
-  "commit": "50ddc7c8f7159d92a65919afc97e68d41e8d9b25",
-  "branch": "master",
-  "date": "2022-05-10T11:03:46Z"
->>>>>>> 6b9a7fb9
+  "date": "2022-05-11T17:36:53Z"
 }