--- conflicted
+++ resolved
@@ -1,13 +1,6 @@
 {
-<<<<<<< HEAD
-  "message": "test: DEV-1284: Fix tests",
-  "commit": "8f53a99c2c5f59d9832fb45a5e030fbe448d13eb",
+  "message": "fix: DEV-1284: Fix tests",
+  "commit": "fd11d9b6c106a972c2b8dba727d2dec568cfe092",
   "branch": "fix/DEV-1284/undo-auto",
-  "date": "2022-01-21T01:47:18Z"
-=======
-  "message": "fix: DEV-1516 Double click applies selected  (#479)\n\n* if double click save the label from the first click and apply on the second otherwise clear\r\n\r\n* add timestamp comparison to differentiate between a double click and a two staggered clicks\r\n\r\n* Use selectedValues() for label during double click\r\n\r\n* ?. just in case; comment about var\r\n\r\n* Don't use empty doubleClickSelection\r\n\r\n* Also check coords for fast clicking everywhere\r\n\r\nthis should not be treated as double click\r\n\r\nCo-authored-by: Travis Clark <“travisjosephclark@gmail.com”>\r\nCo-authored-by: hlomzik <hlomzik@gmail.com>",
-  "commit": "5bd5637c0127ad648ff5a059a5320fe5d33506ef",
-  "branch": "master",
-  "date": "2022-02-21T11:48:14Z"
->>>>>>> 0e688d90
+  "date": "2022-02-25T17:48:13Z"
 }