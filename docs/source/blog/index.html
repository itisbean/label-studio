---
type: blog
order: 101
meta_title: Best Practices for Data Labeling & Annotation
meta_description: Data labeling and annotation articles and best practices for machine learning and data science projects from the experts behind Label Studio.
---

<style>
  .sidebar {
    display: none;
  }
</style>

<link rel="stylesheet" href="/blog/styles.css">

<div class="blog-body">

  <div class="grid">

    <!-- Transfer learning with PyTorch -->
    <!-- <div class="column"> -->
    <!--   <a href="/notebook/transfer-learning-tutorial.html"> -->
    <!--     <div class="card"> -->
    <!--       <div class="image-wrap"> -->
    <!--         <div style="background-image: url(/images/release-050-views.png)" class="image"></div> -->
    <!--       </div> -->
    <!--       <div class="category">tutorial</div> -->
    <!--       <div class="desc">31 Mar 2020, 5 min read</div> -->
    <!--       <div class="title">Transfer learning with PyTorch</div> -->
    <!--     </div> -->
    <!--   </a> -->
    <!-- </div> -->

<<<<<<< HEAD
    <!-- Publish Opossums blog -->
    <div class="column">
      <a href="/blog/opossums.html">
        <div class="card">
          <div class="image-wrap">
            <div style="background-image: url(/images/opossum/other/3.svg); background-size:cover; background-position: left" class="image"></div>
          </div>
          <div class="category">article</div>
          <div class="desc">10 July 2021, 3 min read</div>
          <div class="title">What's with the Label Studio opossums?</div>
         </div>
      </a>
    </div>  
   
   
=======
      <div class="column">
      <a href="/blog/Announcing-Label-Studio-Version-140-Python-SDK.html">
        <div class="card">
          <div class="image-wrap">
            <div style="background-image: url(/images/release-140/sdkquickstart.gif); background-size:cover background-position:center;" class="image"></div>
          </div>
          <div class="category">release notes</div>
          <div class="desc">22 November 2021, 5 min read</div>
          <div class="title">Announcing the Label Studio SDK with Label Studio 1.4.0</div>
        </div>
      </a>
    </div>

      <div class="column">
      <a href="/blog/Introducing-Label-Studio-Champions.html">
        <div class="card">
          <div class="image-wrap">
            <div style="background-image: url(/images/champions-blog/leaderboard.png); background-size:cover background-position: 0px -65px;" class="image"></div>
          </div>
          <div class="category">community</div>
          <div class="desc">27 October 2021, 3 min read</div>
          <div class="title">Introducing Label Studio Champions!</div>
        </div>
      </a>
    </div>

  <!--first drafts dev article on data drift -->
   <div class="column">
      <a href="/blog/Data-Labeling-The-Unsung-Hero-Combating-Data-Drift.html">
        <div class="card">
          <div class="image-wrap">
            <div style="background-image: url(https://imgur.com/ySpC1xI.png); background-size:cover" class="image"></div>
          </div>
          <div class="category">article</div>
          <div class="desc">21 October 2021, 8 min read</div>
          <div class="title">Data Labeling&#58; The Unsung Hero Combating Data Drift</div>
        </div>
      </a>
    </div>

      <!-- release 1.3.0 -->
      <div class="column">
      <a href="/blog/release-130.html">
        <div class="card">
          <div class="image-wrap">
            <div style="background-image: url(/images/release-130/predict-owl-region.gif); background-size:cover" class="image"></div>
          </div>
          <div class="category">release notes</div>
          <div class="desc">16 September 2021, 5 min read</div>
          <div class="title">Perform Interactive ML-Assisted Labeling with Label Studio 1.3.0</div>
        </div>
      </a>
    </div>

 <!-- webhook blog -->
      <div class="column">
      <a href="/blog/Automate-your-ML-pipeline-with-Label-Studio-and-Amazon-SageMaker.html">
        <div class="card">
          <div class="image-wrap">
            <div style="background-image: url(/images/webhook-blog/sagemaker-illustration-big.png); background-size:cover background-position: 0px -65px;" class="image"></div>
          </div>
          <div class="category">tutorial</div>
          <div class="desc">26 August 2021, 15 min read</div>
          <div class="title">From raw data to a trained model&#58; Automate your ML pipeline with Label Studio & Amazon SageMaker</div>
        </div>
      </a>
    </div>

    <!-- YOLO blog -->
    <div class="column">
      <a href="/blog/Quickly-Create-Datasets-for-Training-YOLO-Object-Detection.html">
        <div class="card">
          <div class="image-wrap">
            <div style="background-image: url(/images/yolo-blog/detected-homes.png); background-size:cover" class="image"></div>
          </div>
          <div class="category">article</div>
          <div class="desc">23 August 2021, 10 min read</div>
          <div class="title">Quickly Create Datasets for Training YOLO Object Detection with Label Studio</div>
    </div>
      </a>
    </div>
          
    <!-- Release 1.2.0 -->
    <div class="column">
      <a href="/blog/release-120.html">
        <div class="card">
          <div class="image-wrap">
            <div style="background-image: url(/images/release-120/120-webhooks.jpg); background-size:cover background-position: 0px -65px;" class="image"></div>
          </div>
          <div class="category">release notes</div>
          <div class="desc">17 August 2021, 1 min read</div>
          <div class="title">Label Studio v1.2.0 with Webhooks!</div>
    </div>
      </a></div>

    <!-- OCR blog -->
    <div class="column">
      <a href="/blog/Improve-OCR-quality-with-Tesseract-and-Label-Studio.html">
        <div class="card">
          <div class="image-wrap">
            <div style="background-image: url(/images/ocr-blog/OCR-correct-single-region.gif); background-size:cover; background-position: 0px -65px;" class="image"></div>
          </div>
          <div class="category">article</div>
          <div class="desc">13 July 2021, 8 min read</div>
          <div class="title">Improve OCR quality for receipt processing with Tesseract and Label Studio</div>
        </div>
      </a>
    </div>

    <!-- Release 1.1.0 -->
    <div class="column">
      <a href="/blog/release-110.html">
        <div class="card">
          <div class="image-wrap">
            <div style="background-image: url(/images/release-110/multi-labeling.gif); background-size:cover" class="image"></div>
          </div>
          <div class="category">release notes</div>
          <div class="desc">30 June 2021, 3 min read</div>
          <div class="title">Label Studio v1.1 is now available!</div>
        </div>
      </a>
    </div>

>>>>>>> 0c0dcb93
    <!-- Publish NLP labeling blog -->
    <div class="column">
      <a href="/blog/Ten-important-considerations-for-NLP-labeling.html">
        <div class="card">
          <div class="image-wrap">
            <div style="background-image: url(/images/nlp-blog/nlp-labeling-relations-de.png); background-size:cover; background-position: center" class="image"></div>
          </div>
          <div class="category">article</div>
          <div class="desc">17 June 2021, 4 min read</div>
          <div class="title">10 important considerations for NLP labeling</div>
        </div>
      </a>
    </div>

    <!-- Publish Amazon Transcribe blog -->
    <div class="column">
      <a href="/blog/Improve-Audio-Transcriptions-with-Label-Studio.html">
        <div class="card">
          <div class="image-wrap">
            <div style="background-image: url(/images/aws-transcribe-blog/audio-transcription-illustration.png); background-size:cover; background-position: left" class="image"></div>
          </div>
          <div class="category">article</div>
          <div class="desc">10 May 2021, 11 min read</div>
          <div class="title">Improve Amazon Transcribe Audio Transcriptions with Label Studio</div>
        </div>
      </a>
    </div>
      <!-- Publish NER blog -->
    <div class="column">
      <a href="/blog/Evaluating-Named-Entity-Recognition-parsers-with-spaCy-and-Label-Studio.html">
        <div class="card">
          <div class="image-wrap">
            <div style="background-image: url(/images/ner-blog/label_studio_and_spaCy_named_entity.png); background-size:cover" class="image"></div>
          </div>
          <div class="category">article</div>
          <div class="desc">3 May 2021, 12 min read</div>
          <div class="title">Evaluating Named Entity Recognition parsers with spaCy and Label Studio</div>
        </div>
      </a>
    </div>

    <!-- Release 1.0.0 -->
    <div class="column">
      <a href="/blog/release-100.html">
        <div class="card">
          <div class="image-wrap">
            <div style="background-image: url(/images/release-100/announcement.png); background-size:cover" class="image"></div>
          </div>
          <div class="category">release notes</div>
          <div class="desc">15 March 2021, 4 min read</div>
          <div class="title">Label Studio Hits v1.0!</div>
        </div>
      </a>
    </div>    

    <!-- News letters -->
    <div class="column">
      <div class="card">
        <div class="image-wrap highlight">
          <center>
            <div class="title">Label Studio Newsletter</div>
            <p>We send a periodic newsletter announcing new features as well as some ML-related papers, label techniques that are innovative and funny stories.</p>
            <iframe src="https://labelstudio.substack.com/embed" frameborder="0" scrolling="no" style="width:90%"></iframe>
          </center>
        </div>
      </div>      
    </div>
    
    <!-- Release 0.9.0 -->
    <div class="column">
      <a href="/blog/release-090-data-management-improvements.html">
        <div class="card">
          <div class="image-wrap">
            <div style="background-image: url(/images/release-090/aerial_training_data_management.png); background-size:cover" class="image"></div>
          </div>
          <div class="category">release notes</div>
          <div class="desc">21 Jan  2021, 8 min read</div>
          <div class="title">Label Studio 0.9.0 Release - Explore and improve your datasets</div>
        </div>
      </a>
    </div>       

    <!-- Release 0.8.0 -->
    <div class="column">
      <a href="/blog/release-080-time-series-labeling.html">
        <div class="card">
          <div class="image-wrap">
            <div style="background-image: url(/images/release-080/time-series-labeling-with-multiple-channels.png); background-size:cover" class="image"></div>
          </div>
          <div class="category">release notes</div>
          <div class="desc">26 Oct 2020, 7 min read</div>
          <div class="title">Label Studio 0.8.0 Release - Time Series is Everywhere!</div>
        </div>
      </a>
    </div>
        
    <!-- Release 0.7.0 -->
    <div class="column">
      <a href="/blog/release-070-cloud-storage-enablement.html">
        <div class="card">
          <div class="image-wrap">
            <div style="background-image: url(/images/release-070/s3-mascot-04.png); background-size:cover" class="image"></div>
          </div>
          <div class="category">release notes</div>
          <div class="desc">29 May 2020, 5 min read</div>
          <div class="title">Label Studio 0.7.0 Release - Cloud Storage Enablement</div>
        </div>
      </a>
    </div>
    
    <!-- Release 0.6.0 -->
    <div class="column">
      <a href="/blog/release-060-nested-data-labeling.html">
        <div class="card">
          <div class="image-wrap">
            <div style="background-image: url(/images/release-060/nested_labeling.gif); background-size:cover" class="image"></div>
          </div>
          <div class="category">release notes</div>
          <div class="desc">8 May 2020, 7 min read</div>
          <div class="title">Label Studio 0.6.0 Release - Nested Data Labeling</div>
        </div>
      </a>
    </div>

        <!-- Release 0.5.0 -->
    <div class="column">
      <a href="/blog/release-050.html">
        <div class="card">
          <div class="image-wrap">
            <div style="background-image: url(/images/release-050-views.png)" class="image"></div>
          </div>
          <div class="category">release notes</div>
          <div class="desc">9 Mar 2020, 5 min read</div>
          <div class="title">Label Studio 0.5.0 Release - Relations</div>
        </div>
      </a>
    </div>

    <!-- Bert -->
    <div class="column">
      <a href="https://towardsdatascience.com/how-to-finetune-bert-to-classify-your-slack-chats-without-coding-3a7002936bcf">
        <div class="card">
          <div class="image-wrap">
            <div class="image" style="background-image: url(/images/ls-bert-slack.jpg)"></div>
          </div>
          <div class="category">tutorial</div>
          <div class="desc">18 Feb 2020, 5 min read</div>
          <div class="title">How to fine-tune BERT to classify your Slack chats without coding</div>
        </div>
      </a>
    </div>

    <!-- Intro LS -->
    <div class="column">
      <a href="https://towardsdatascience.com/introducing-label-studio-a-swiss-army-knife-of-data-labeling-140c1be92881">
        <div class="card">
          <div class="image-wrap">
            <div class="image" style="background-image: url(/images/annotation_examples.gif)"></div>
          </div>
          <div class="category">article</div>
          <div class="desc">28 Jan 2020, 8 min read</div>
          <div class="title">Introducing Label Studio, a swiss army knife of data labeling</div>
        </div>
      </a>
    </div>

    <!-- AL -->
    <div class="column">
      <a href="https://towardsdatascience.com/learn-faster-with-smarter-data-labeling-15d0272614c4">
        <div class="card">
          <div class="image-wrap">
            <div class="image" style="background-image: url(/images/AL-learn-fast.png)"></div>
          </div>
          <div class="category">article</div>
          <div class="desc">21 Aug 2019, 8 min read</div>
          <div class="title">Learn faster with smarter data labeling</div>
        </div>
      </a>
    </div>
  </div>

</div><|MERGE_RESOLUTION|>--- conflicted
+++ resolved
@@ -31,7 +31,6 @@
     <!--   </a> -->
     <!-- </div> -->
 
-<<<<<<< HEAD
     <!-- Publish Opossums blog -->
     <div class="column">
       <a href="/blog/opossums.html">
@@ -40,14 +39,13 @@
             <div style="background-image: url(/images/opossum/other/3.svg); background-size:cover; background-position: left" class="image"></div>
           </div>
           <div class="category">article</div>
-          <div class="desc">10 July 2021, 3 min read</div>
-          <div class="title">What's with the Label Studio opossums?</div>
+          <div class="desc">30 March 2022, 3 min read</div>
+          <div class="title">What's with the Label Studio Opossums?</div>
          </div>
       </a>
     </div>  
    
-   
-=======
+
       <div class="column">
       <a href="/blog/Announcing-Label-Studio-Version-140-Python-SDK.html">
         <div class="card">
@@ -171,7 +169,6 @@
       </a>
     </div>
 
->>>>>>> 0c0dcb93
     <!-- Publish NLP labeling blog -->
     <div class="column">
       <a href="/blog/Ten-important-considerations-for-NLP-labeling.html">
